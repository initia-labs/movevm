module publisher::vip_vault {
    use std::error;
    use std::signer;

    use initia_std::object::{Self, ExtendRef};
    use initia_std::fungible_asset::FungibleAsset;
    use initia_std::primary_fungible_store;
    use initia_std::fungible_asset;
    use publisher::vip_reward;

    // friend publisher::vip;
    friend publisher::vip_vesting;
    //
    // Errors
    //

    const EINVALID_AMOUNT: u64 = 1;
    const EINVALID_STAGE: u64 = 2;
    const EUNAUTHORIZED: u64 = 3;
    const EINVALID_REWARD_PER_STAGE: u64 = 4;

    //
    // Constants
    //

    const VAULT_PREFIX: u8 = 0xf1;
    const REWARD_SYMBOL: vector<u8> = b"uinit";

    //
    // Resources
    //

    struct ModuleStore has key {
        extend_ref: ExtendRef,
        reward_per_stage: u64,
        vault_store_addr: address,
    }

    //
    // Implementations
    //

    fun init_module(chain: &signer) {
        let seed = generate_vault_store_seed();
        let vault_store_addr = object::create_object_address(signer::address_of(chain), seed);

        let constructor_ref = object::create_named_object(chain, seed, false);
        let extend_ref = object::generate_extend_ref(&constructor_ref);

        move_to(
            chain,
            ModuleStore {
                extend_ref,
                reward_per_stage: 0, // set zero for safety
                vault_store_addr
            }
        );
    }

    fun check_chain_permission(chain: &signer) {
        assert!(
            signer::address_of(chain) == @initia_std || signer::address_of(chain) == @publisher,
            error::permission_denied(EUNAUTHORIZED)
        );
    }

    fun generate_vault_store_seed(): vector<u8> {
        let seed = vector[VAULT_PREFIX];
        return seed
    }

    //
    // Friend Functions
    //

<<<<<<< HEAD
    public(friend) fun withdraw(amount: u64): FungibleAsset acquires ModuleStore {
=======
    public(friend) fun get_vault_store_address(): address acquires ModuleStore {
        borrow_global<ModuleStore>(@publisher).vault_store_addr
    }

    // IS IT NEED?
    public(friend) fun claim(stage: u64,): FungibleAsset acquires ModuleStore {
>>>>>>> bdb4e233
        let module_store = borrow_global_mut<ModuleStore>(@publisher);
        assert!(
            module_store.reward_per_stage > 0,
            error::invalid_state(EINVALID_REWARD_PER_STAGE)
        );
        let vault_signer = object::generate_signer_for_extending(&module_store.extend_ref);
        let vault_store = primary_fungible_store::ensure_primary_store_exists(
            module_store.vault_store_addr,
            vip_reward::reward_metadata()
        );
        fungible_asset::withdraw(&vault_signer, vault_store, amount)
    }

    public(friend) fun withdraw(account_addr: address, amount: u64): FungibleAsset acquires ModuleStore {
        let module_store = borrow_global_mut<ModuleStore>(@publisher);
        assert!(
            module_store.reward_per_stage > 0,
            error::invalid_state(EINVALID_REWARD_PER_STAGE)
        );
        let vault_signer = object::generate_signer_for_extending(&module_store.extend_ref);
        let vault_store = primary_fungible_store::ensure_primary_store_exists(
            module_store.vault_store_addr,
            vip_reward::reward_metadata()
        );
        fungible_asset::withdraw(&vault_signer, vault_store, amount)
    }

    //
    // Entry Functions
    //

    public entry fun deposit(funder: &signer, amount: u64) acquires ModuleStore {
        let vault_store_addr = get_vault_store_address();
        assert!(
            amount > 0,
            error::invalid_argument(EINVALID_AMOUNT)
        );
        primary_fungible_store::transfer(
            funder,
            vip_reward::reward_metadata(),
            vault_store_addr,
            amount
        );
    }

    public entry fun update_reward_per_stage(chain: &signer, reward_per_stage: u64) acquires ModuleStore {
        check_chain_permission(chain);

        let vault_store = borrow_global_mut<ModuleStore>(@publisher);
        assert!(
            reward_per_stage > 0,
            error::invalid_argument(EINVALID_REWARD_PER_STAGE)
        );
        vault_store.reward_per_stage = reward_per_stage;
    }

    //
    // View Functions
    //

    #[view]
    public fun get_total_reward_per_stage(): u64 acquires ModuleStore {
        let module_store = borrow_global<ModuleStore>(@publisher);
        module_store.reward_per_stage

    }

    #[view]
    public fun get_vault_store_address(): address acquires ModuleStore {
        borrow_global<ModuleStore>(@publisher).vault_store_addr
    }

    #[view]
    public fun balance(): u64 acquires ModuleStore {
        let vault_store_addr = get_vault_store_address();
        primary_fungible_store::balance(
            vault_store_addr,
            vip_reward::reward_metadata()
        )
    }

    #[view]
    public fun reward_per_stage(): u64 acquires ModuleStore {
        let vault_store = borrow_global<ModuleStore>(@publisher);
        vault_store.reward_per_stage
    }

    //
    // Tests
    //

    #[test_only]
    public fun init_module_for_test(chain: &signer) {
        init_module(chain);
    }

    #[test_only]
    use initia_std::string;
    #[test_only]
    use initia_std::coin;
    #[test_only]
    use initia_std::option;

    #[test_only]
    fun initialize_coin(
        account: &signer,
        symbol: string::String,
    ): (
        coin::BurnCapability,
        coin::FreezeCapability,
        coin::MintCapability,
    ) {
        let (mint_cap, burn_cap, freeze_cap) = coin::initialize(
            account,
            option::none(),
            string::utf8(b""),
            symbol,
            6,
            string::utf8(b""),
            string::utf8(b""),
        );

        (burn_cap, freeze_cap, mint_cap,)
    }

    // #[test(chain = @0x1, publisher = @publisher, funder = @0x2)]
    // fun e2e(
    //     chain: &signer,
    //     publisher: &signer,
    //     funder: &signer
    // ) acquires ModuleStore {
    //     primary_fungible_store::init_module_for_test(chain);
    //     init_module(publisher);
    //     let (_, _, mint_cap) = initialize_coin(chain, string::utf8(b"uinit"));
    //     coin::mint_to(
    //         &mint_cap,
    //         signer::address_of(funder),
    //         1000000
    //     );

    //     // udpate reward_per_stage
    //     update_reward_per_stage(publisher, 1000);
    //     assert!(reward_per_stage() == 1000, 1);

    //     // deposit
    //     deposit(funder, 1000);
    //     assert!(balance() == 1000, 2);
    //     let vault_addr = get_vault_store_address();
    //     assert!(
    //         coin::balance(
    //             vault_addr,
    //             coin::metadata(@0x1, string::utf8(b"uinit"))
    //         ) == balance(),
    //         3
    //     );

    //     // claim
    //     let fa = claim(1);
    //     assert!(
    //         fungible_asset::amount(&fa) == 1000,
    //         4
    //     );
    //     let module_store = borrow_global<ModuleStore>(@publisher);
    //     assert!(module_store.claimable_stage == 2, 5);

    //     coin::deposit(@0x1, fa);
    // }
}<|MERGE_RESOLUTION|>--- conflicted
+++ resolved
@@ -73,16 +73,7 @@
     // Friend Functions
     //
 
-<<<<<<< HEAD
     public(friend) fun withdraw(amount: u64): FungibleAsset acquires ModuleStore {
-=======
-    public(friend) fun get_vault_store_address(): address acquires ModuleStore {
-        borrow_global<ModuleStore>(@publisher).vault_store_addr
-    }
-
-    // IS IT NEED?
-    public(friend) fun claim(stage: u64,): FungibleAsset acquires ModuleStore {
->>>>>>> bdb4e233
         let module_store = borrow_global_mut<ModuleStore>(@publisher);
         assert!(
             module_store.reward_per_stage > 0,
