--- conflicted
+++ resolved
@@ -5,12 +5,7 @@
     use std::option;
     use std::event;
     use std::type_info;
-<<<<<<< HEAD
     use initia_std::fungible_asset::{ FungibleAsset };
-=======
-    use initia_std::primary_fungible_store;
-    use initia_std::fungible_asset::{FungibleAsset};
->>>>>>> bdb4e233
     use initia_std::table::{Self, Table};
     use initia_std::table_key;
     use initia_std::bcs;
@@ -32,10 +27,7 @@
     const EREWARD_NOT_ENOUGH: u64 = 7;
     const EINVALID_VESTING_TYPE: u64 = 8;
     const EINVALID_BRIDGE: u64 = 9;
-<<<<<<< HEAD
     const EINVALID_STAGE: u64 = 10;
-=======
->>>>>>> bdb4e233
 
     const ENOT_FOUND: u64 = 101;
     //
@@ -60,7 +52,6 @@
             vector<u8> /*table key*/,
             Table<vector<u8> /*vesting start stage*/, OperatorVesting>
         >,
-<<<<<<< HEAD
     }
 
     struct Vesting has copy, drop, store {
@@ -70,8 +61,6 @@
         start_stage: u64,
         end_stage: u64,
         vest_max_amount: u64
-=======
->>>>>>> bdb4e233
     }
 
     struct UserVesting has copy, drop, store {
@@ -205,7 +194,20 @@
         remaining_reward: u64,
     }
 
-<<<<<<< HEAD
+    // Table key
+    // get table key by bridge_id, account address,vesting start stage
+    fun get_vesting_table_key(bridge_id: u64, account_addr: address): vector<u8> {
+        let key = vector::empty<u8>();
+        vector::append(
+            &mut key,
+            table_key::encode_u64(bridge_id)
+        );
+        vector::append(
+            &mut key,
+            bcs::to_bytes(&account_addr)
+        );key
+    }
+
     fun init_module(chain: &signer) {
         move_to(
             chain,
@@ -225,9 +227,6 @@
     //
     // Helper function
     //
-=======
-    // Table key
->>>>>>> bdb4e233
     // get table key by bridge_id, account address,vesting start stage
     fun get_vesting_table_key(bridge_id: u64, account_addr: address): vector<u8> {
         let key = vector::empty<u8>();
@@ -241,7 +240,6 @@
         );key
     }
 
-<<<<<<< HEAD
     fun make_user_vestings_cache(
         user_vestings: &mut Table<vector<u8>, UserVesting>
     ): vector<UserVesting> {
@@ -357,114 +355,18 @@
             table::contains(
                 &mut module_store.operator_vestings,
                 vesting_table_key
-=======
-    //
-    // Implementations
-    //
-    fun register_user_vesting_store(account: &signer, bridge_id: u64) acquires ModuleStore {
-        let module_store = borrow_global_mut<ModuleStore>(@publisher);
-        let account_addr = signer::address_of(account);
-        let table_key = get_vesting_table_key(bridge_id, account_addr);
-        assert!(
-            table::contains(
-                &mut module_store.user_vestings,
-                table_key
             ),
-            error::already_exists(EVESTING_STORE_ALREADY_EXISTS)
-        );
-        table::add(
-            &mut module_store.user_vestings,
-            table_key,
-            table::new<vector<u8>, UserVesting>()
-        );
-    }
-
-    fun register_operator_vesting_store(account: &signer, bridge_id: u64) acquires ModuleStore {
-        let module_store = borrow_global_mut<ModuleStore>(@publisher);
-        let account_addr = signer::address_of(account);
-        let table_key = get_vesting_table_key(bridge_id, account_addr);
-        assert!(
-            table::contains(
-                &mut module_store.operator_vestings,
-                table_key
-            ),
-            error::already_exists(EVESTING_STORE_ALREADY_EXISTS)
-        );
-        table::add(
-            &mut module_store.operator_vestings,
-            table_key,
-            table::new<vector<u8>, OperatorVesting>()
-        );
-    }
-
-    fun get_user_vesting<Vesting: copy + drop + store>(
-        account_addr: address,
-        bridge_id: u64,
-        stage: u64
-    ): UserVesting acquires ModuleStore {
-        let module_store = borrow_global<ModuleStore>(@publisher);
-        let table_key = get_vesting_table_key(bridge_id, account_addr);
-        assert!(
-            table::contains(
-                &module_store.user_vestings,
-                table_key
->>>>>>> bdb4e233
-            ),
-            error::not_found(EINVALID_BRIDGE)
-        );
-        let user_vestings = table::borrow(
-            &module_store.user_vestings,
-            table_key
-        );
-        let stage_key = table_key::encode_u64(stage);
-        assert!(
-            table::contains(user_vestings, stage_key),
             error::not_found(EVESTING_NOT_FOUND)
         );
-<<<<<<< HEAD
         let operator_vestings = table::borrow_mut(
             &mut module_store.operator_vestings,
             vesting_table_key
         );
         operator_vestings
-=======
-        *table::borrow(
-            user_vestings,
-            table_key::encode_u64(stage)
-        )
-    }
-
-    fun get_last_claimed_stage<Vesting: copy + drop + store>(account_addr: address, bridge_id: u64)
-        : u64 acquires ModuleStore {
-        let module_store = borrow_global_mut<ModuleStore>(@publisher);
-        let table_key = get_vesting_table_key(bridge_id, account_addr);
-        if (type_info::type_name<Vesting>() == type_info::type_name<OperatorVesting>()) {
-            let operator_vestings = table::borrow_mut(
-                &mut module_store.operator_vestings,
-                table_key
-            );
-            let (stage_key, _) = table::get_last_element(operator_vestings);
-            table_key::decode_u64(stage_key)
-        }
-        else if (type_info::type_name<Vesting>() == type_info::type_name<UserVesting>()) {
-            let user_vestings = table::borrow_mut(
-                &mut module_store.user_vestings,
-                table_key
-            );
-            let (stage_key, _) = table::get_last_element(user_vestings);
-            table_key::decode_u64(stage_key)
-        }
-        else {
-            abort(
-                error::invalid_argument(EINVALID_VESTING_TYPE)
-            )
-        }
->>>>>>> bdb4e233
     }
 
     inline fun load_operator_vesting_mut(
         bridge_id: u64,
-<<<<<<< HEAD
         account_addr: address,
         stage: u64
     ): &mut OperatorVesting {
@@ -576,105 +478,10 @@
                     &mut user_vestings_cache,
                     user_vestings,
                     claim_info
-=======
-        stage: u64,
-    ): bool acquires ModuleStore {
-        let module_store = borrow_global<ModuleStore>(@publisher);
-        let table_key = get_vesting_table_key(bridge_id, account_addr);
-        assert!(
-            table::contains(
-                &module_store.user_vestings,
-                table_key
-            ),
-            error::not_found(EINVALID_BRIDGE)
-        );
-        let user_vestings = table::borrow(
-            &module_store.user_vestings,
-            table_key
-        );
-        let stage_key = table_key::encode_u64(stage);
-        let user_vesting = table::borrow(user_vestings, stage_key);
-        user_vesting.finalized
-    }
-
-    public fun is_operator_vesting_position_finalized(
-        account_addr: address,
-        bridge_id: u64,
-        stage: u64,
-    ): bool acquires ModuleStore {
-        let module_store = borrow_global<ModuleStore>(@publisher);
-        let table_key = get_vesting_table_key(bridge_id, account_addr);
-        assert!(
-            table::contains(
-                &module_store.operator_vestings,
-                table_key
-            ),
-            error::not_found(EINVALID_BRIDGE)
-        );
-        let operator_vestings = table::borrow(
-            &module_store.operator_vestings,
-            table_key
-        );
-        let stage_key = table_key::encode_u64(stage);
-        let operator_vesting = table::borrow(operator_vestings, stage_key);
-        operator_vesting.finalized
-    }
-
-    // calculate user vesting til current stage
-    fun batch_claim_previous_user_vestings(
-        account_addr: address,
-        bridge_id: u64,
-        user_vestings_cache: &mut vector<UserVesting>,
-        user_vestings: &mut Table<vector<u8> /*stage key*/, UserVesting>,
-        claim_info: &UserVestingClaimInfo
-    ): (u64, u64, vector<u64>) {
-        let vested_reward = 0u64;
-        let penalty_reward = 0u64;
-        let finalized_vestings_idx: vector<u64> = vector[]; // vector index
-        let idx = 0;
-        let len = vector::length(user_vestings_cache);
-        while (idx < len) {
-            let value = vector::borrow_mut(user_vestings_cache, idx);
-            let vest_amount = if (claim_info.l2_score >= value.minimum_score) {value.vest_max_amount} else {
-                (
-                    (value.vest_max_amount as u128) * (claim_info.l2_score as u128) / (
-                        value.minimum_score as u128
-                    ) as u64
-                )
-            };
-            if (value.remaining_reward >= value.vest_max_amount) {
-                vested_reward = vested_reward + vest_amount;
-                let penalty_amount = value.vest_max_amount - vest_amount;
-                penalty_reward = penalty_reward + penalty_amount;
-                value.remaining_reward = value.remaining_reward - value.vest_max_amount;
-                value.penalty_reward = value.penalty_reward + penalty_amount;
-            }
-            else if (value.remaining_reward > vest_amount) {
-                vested_reward = vested_reward + vest_amount;
-                let penalty_amount = value.remaining_reward - vest_amount;
-                penalty_reward = penalty_reward + value.remaining_reward - vest_amount;
-                value.remaining_reward = 0;
-                value.penalty_reward = value.penalty_reward + penalty_amount;
-            } else {
-                vested_reward = vested_reward + value.remaining_reward;
-                value.remaining_reward = 0;
-            };
-
-            // position finalized when stage is over the end stage or remaining reward is 0
-            if (claim_info.start_stage >= value.end_stage || value.remaining_reward == 0) {
-                event::emit(
-                    UserVestingFinalizedEvent {
-                        account: account_addr,
-                        bridge_id,
-                        start_stage: value.start_stage,
-                        penalty_reward: value.penalty_reward,
-                    }
->>>>>>> bdb4e233
                 );
                 total_vested_reward = total_vested_reward + vested_reward;
                 total_penalty_reward = total_penalty_reward + penalty_reward;
 
-<<<<<<< HEAD
                 let initial_reward_amount = if (claim_info.total_l2_score == 0) { 0 } else {
                     let initial_reward = vip_reward::get_user_distrubuted_reward(
                         bridge_id, claim_info.start_stage
@@ -757,319 +564,6 @@
         let len = vector::length(&user_vestings_cache);
         let i = 0;
         while (i < len) {
-=======
-        (
-            vested_reward,
-            penalty_reward,
-            finalized_vestings_idx
-        )
-    }
-
-    // calculate operator vesting reward til current stage
-    fun batch_claim_previous_operator_vestings(
-        account_addr: address,
-        bridge_id: u64,
-        operator_vestings_cache: &mut vector<OperatorVesting>,
-        operator_vestings: &mut Table<vector<u8> /*stage key*/, OperatorVesting>,
-        claim_info: &OperatorVestingClaimInfo
-    ): (u64, vector<u64>) {
-        let vested_reward = 0u64;
-        let finalized_vestings_idx: vector<u64> = vector[]; // vector index
-        let idx = 0;
-        let len = vector::length(operator_vestings_cache);
-        while (idx < len) {
-            let value = vector::borrow_mut(operator_vestings_cache, idx);
-            vested_reward = vested_reward + value.vest_max_amount;
-            value.remaining_reward = value.remaining_reward - value.vest_max_amount;
-
-            if (claim_info.start_stage >= value.end_stage) {
-                event::emit(
-                    OperatorVestingFinalizedEvent {
-                        account: account_addr,
-                        bridge_id,
-                        start_stage: value.start_stage,
-                    }
-                );
-                // give the remaining reward to vest reward
-                if (value.remaining_reward > 0) {
-                    vested_reward = vested_reward + value.remaining_reward;
-                    value.remaining_reward = 0;
-                };
-                vector::push_back(&mut finalized_vestings_idx, idx);
-            };
-
-            idx = idx + 1;
-        };
-
-        (
-            vested_reward,
-            finalized_vestings_idx
-        )
-    }
-
-    fun batch_create_user_vesting(
-        account_addr: address,
-        bridge_id: u64,
-        user_vestings: &mut Table<vector<u8>, UserVesting>,
-        cache_user_vestings: &mut vector<UserVesting>,
-        claim_info: &UserVestingClaimInfo,
-        vesting_reward_amount: u64
-    ): u64 {
-        let minimum_score = decimal256::mul_u64(
-            &claim_info.minimum_score_ratio,
-            claim_info.l2_score
-        );
-        assert!(
-            !table::contains(
-                user_vestings,
-                table_key::encode_u64(claim_info.start_stage)
-            ),
-            error::already_exists(EVESTING_ALREADY_CLAIMED)
-        );
-        // create user vesting position
-        table::add(
-            user_vestings,
-            table_key::encode_u64(claim_info.start_stage),
-            UserVesting {
-                finalized: false,
-                initial_reward: vesting_reward_amount,
-                remaining_reward: vesting_reward_amount,
-                penalty_reward: 0,
-                start_stage: claim_info.start_stage,
-                end_stage: claim_info.end_stage,
-                l2_score: claim_info.l2_score,
-                minimum_score,
-                vest_max_amount: vesting_reward_amount / (
-                    claim_info.end_stage - claim_info.start_stage
-                )
-            }
-        );
-        // add user vestings
-        vector::push_back(
-            cache_user_vestings,
-            UserVesting {
-                finalized: false,
-                initial_reward: vesting_reward_amount,
-                remaining_reward: vesting_reward_amount,
-                penalty_reward: 0,
-                start_stage: claim_info.start_stage,
-                end_stage: claim_info.end_stage,
-                l2_score: claim_info.l2_score,
-                minimum_score,
-                vest_max_amount: vesting_reward_amount / (
-                    claim_info.end_stage - claim_info.start_stage
-                )
-            }
-        );
-
-        event::emit(
-            UserVestingCreateEvent {
-                account: account_addr,
-                bridge_id,
-                start_stage: claim_info.start_stage,
-                end_stage: claim_info.end_stage,
-                l2_score: claim_info.l2_score,
-                minimum_score,
-                initial_reward: vesting_reward_amount,
-            }
-        );
-        vesting_reward_amount
-    }
-
-    fun batch_create_operator_vesting(
-        account_addr: address,
-        bridge_id: u64,
-        operator_vestings: &mut Table<vector<u8>, OperatorVesting>,
-        user_vestings: &mut vector<OperatorVesting>,
-        claim_info: &OperatorVestingClaimInfo
-    ): u64 {
-        let stage_reward = vip_reward::get_stage_reward(bridge_id);
-
-        assert!(
-            !table::contains(
-                operator_vestings,
-                table_key::encode_u64(claim_info.start_stage)
-            ),
-            error::already_exists(EVESTING_ALREADY_CLAIMED)
-        );
-
-        table::add(
-            operator_vestings,
-            table_key::encode_u64(claim_info.start_stage),
-            OperatorVesting {
-                finalized: false,
-                initial_reward: stage_reward,
-                remaining_reward: stage_reward,
-                start_stage: claim_info.start_stage,
-                end_stage: claim_info.end_stage,
-                vest_max_amount: stage_reward / (
-                    claim_info.end_stage - claim_info.start_stage
-                )
-            }
-        );
-
-        vector::push_back(
-            user_vestings,
-            OperatorVesting {
-                finalized: false,
-                initial_reward: stage_reward,
-                remaining_reward: stage_reward,
-                start_stage: claim_info.start_stage,
-                end_stage: claim_info.end_stage,
-                vest_max_amount: stage_reward / (
-                    claim_info.end_stage - claim_info.start_stage
-                )
-            }
-        );
-
-        event::emit(
-            OperatorVestingCreateEvent {
-                account: account_addr,
-                bridge_id,
-                start_stage: claim_info.start_stage,
-                end_stage: claim_info.end_stage,
-                initial_reward: stage_reward,
-            }
-        );
-        stage_reward
-    }
-
-    public(friend) fun batch_claim_user_reward(
-        account_addr: address,
-        bridge_id: u64,
-        claim_infos: vector<UserVestingClaimInfo>, /*asc sorted claim info*/
-    ): FungibleAsset acquires ModuleStore {
-        let user_vestings_cache: vector<UserVesting> = vector[];
-        let total_vested_reward = 0;
-        let total_penalty_reward = 0;
-        // cache user vestings
-        let module_store = borrow_global_mut<ModuleStore>(@publisher);
-        let user_vestings = table::borrow_mut(
-            &mut module_store.user_vestings,
-            get_vesting_table_key(bridge_id, account_addr)
-        );
-        let iter = table::iter_mut(
-            user_vestings,
-            option::none(),
-            option::none(),
-            1
-        );
-        loop {
-            if (!table::prepare_mut<vector<u8>, UserVesting>(&mut iter)) { break };
-            let (_, value) = table::next_mut<vector<u8>, UserVesting>(&mut iter);
-            vector::push_back(&mut user_vestings_cache, *value);
-        };
-        // claim
-        let len = vector::length(&claim_infos);
-        let i = 0;
-        while (i < len) {
-            let claim_info = vector::borrow(&claim_infos, i);
-            // claim previous user vestings
-            // vest user reward
-            let (
-                vested_reward,
-                penalty_reward,
-                finalized_vestings_cache_idx
-            ) = batch_claim_previous_user_vestings(
-                account_addr,
-                bridge_id,
-                &mut user_vestings_cache,
-                user_vestings,
-                claim_info
-            );
-            // cleanup finalized vestings
-            vector::for_each_reverse(
-                finalized_vestings_cache_idx,
-                |index| {
-                    // remove vesting position is finalized from cache
-                    let vesting = vector::remove(&mut user_vestings_cache, index);
-                    let start_stage = vesting.start_stage;
-                    // make user vesting position finalized
-                    let user_vesting = table::borrow_mut(
-                        user_vestings,
-                        table_key::encode_u64(start_stage)
-                    );
-                    user_vesting.finalized = true
-                }
-            );
-            total_vested_reward = total_vested_reward + vested_reward;
-            total_penalty_reward = total_penalty_reward + penalty_reward;
-
-            let stage_reward = vip_reward::get_stage_reward(claim_info.start_stage);
-            let initial_reward_amount = if (claim_info.total_l2_score == 0) { 0 } else {
-                (
-                    (stage_reward as u128) * (claim_info.l2_score as u128) / (
-                        claim_info.total_l2_score as u128
-                    ) as u64
-                )
-            };
-            // add user vesting
-            if (initial_reward_amount > 0) {
-                initial_reward_amount = batch_create_user_vesting(
-                    account_addr,
-                    bridge_id,
-                    user_vestings,
-                    &mut user_vestings_cache,
-                    claim_info,
-                    initial_reward_amount
-                );
-            } else {
-                // if user score is 0 emit create,finalize event and add to user vestings store marked finalized
-                table::add(
-                    user_vestings,
-                    table_key::encode_u64(claim_info.start_stage),
-                    UserVesting {
-                        finalized: true,
-                        initial_reward: 0,
-                        remaining_reward: 0,
-                        penalty_reward: 0,
-                        start_stage: claim_info.start_stage,
-                        end_stage: claim_info.end_stage,
-                        l2_score: 0,
-                        minimum_score: 0,
-                        vest_max_amount: 0,
-                    }
-                );
-                event::emit(
-                    UserVestingCreateEvent {
-                        account: account_addr,
-                        bridge_id,
-                        start_stage: claim_info.start_stage,
-                        end_stage: claim_info.end_stage,
-                        l2_score: claim_info.l2_score,
-                        minimum_score: 0,
-                        initial_reward: 0,
-                    }
-                );
-                event::emit(
-                    UserVestingFinalizedEvent {
-                        account: account_addr,
-                        bridge_id,
-                        start_stage: claim_info.start_stage,
-                        penalty_reward: 0,
-                    }
-                );
-            };
-
-            i = i + 1;
-
-            event::emit(
-                UserVestingClaimEvent {
-                    account: account_addr,
-                    bridge_id,
-                    stage: claim_info.start_stage,
-                    vesting_reward_amount: initial_reward_amount,
-                    vested_reward_amount: vested_reward,
-                }
-            );
-
-        };
-
-        // update or insert from user vestings cache to vesting data of module store
-        len = vector::length(&user_vestings_cache);
-        let i = 0;
-        while (i < len) {
->>>>>>> bdb4e233
             let vesting = *vector::borrow(&user_vestings_cache, i);
             table::upsert(
                 user_vestings,
@@ -1094,12 +588,7 @@
 
         // withdraw net reward from vault
         vip_vault::withdraw(
-<<<<<<< HEAD
             total_vested_reward
-=======
-            account_addr,
-            total_vested_reward - total_penalty_reward
->>>>>>> bdb4e233
         )
 
     }
@@ -1109,21 +598,13 @@
         bridge_id: u64,
         claim_infos: vector<OperatorVestingClaimInfo>, /*asc sorted claim info*/
     ): FungibleAsset acquires ModuleStore {
-<<<<<<< HEAD
         let total_vested_reward = 0;
-=======
-        let operator_vestings_cache: vector<OperatorVesting> = vector[];
-        let total_vested_reward = 0;
-
-        // cache vesting store
->>>>>>> bdb4e233
         let module_store = borrow_global_mut<ModuleStore>(@publisher);
         let vesting_table_key = get_vesting_table_key(bridge_id, operator_addr);
         let operator_vestings = table::borrow_mut(
             &mut module_store.operator_vestings,
             vesting_table_key
         );
-<<<<<<< HEAD
         // make cache from operator vesting without finalized
         let operator_vestings_cache = make_operator_vestings_cache(operator_vestings);
 
@@ -1152,66 +633,6 @@
                     ),
                     error::already_exists(EVESTING_ALREADY_CLAIMED)
                 );
-=======
-
-        let iter = table::iter_mut(
-            operator_vestings,
-            option::none(),
-            option::none(),
-            1
-        );
-        loop {
-            if (!table::prepare_mut<vector<u8>, OperatorVesting>(&mut iter)) { break };
-            let (_, value) = table::next_mut<vector<u8>, OperatorVesting>(&mut iter);
-            vector::push_back(
-                &mut operator_vestings_cache,
-                *value
-            );
-        };
-        // claim
-        let len = vector::length(&claim_infos);
-        let i = 0;
-        while (i < len) {
-            let claim_info = vector::borrow(&claim_infos, i);
-
-            // claim previous operator vestings
-            // vest operator reward
-            let (
-                vested_reward,
-                finalized_vestings_cache_idx
-            ) = batch_claim_previous_operator_vestings(
-                operator_addr,
-                bridge_id,
-                &mut operator_vestings_cache,
-                operator_vestings,
-                claim_info
-            );
-
-            // cleanup finalized vestings and remove from user_vestings cache
-            vector::for_each_reverse(
-                finalized_vestings_cache_idx,
-                |index| {
-                    // remove vesting position is finalized from cache
-                    let vesting = vector::remove(&mut operator_vestings_cache, index);
-                    // make user vesting position finalized
-                    let operator_vesting = table::borrow_mut(
-                        operator_vestings,
-                        table_key::encode_u64(vesting.start_stage)
-                    );
-                    operator_vesting.finalized = true
-                }
-            );
-            total_vested_reward = total_vested_reward + vested_reward;
-
-            // create operator vesting position
-            let initial_reward_amount = batch_create_operator_vesting(
-                operator_addr,
-                bridge_id,
-                operator_vestings,
-                &mut operator_vestings_cache,
-                claim_info
-            );
->>>>>>> bdb4e233
 
                 // create operator vesting position
                 batch_create_operator_vesting(
@@ -1234,11 +655,7 @@
             }
         );
         // update or insert operator_vestings cache to vesting data of vesting store
-<<<<<<< HEAD
         let len = vector::length(&operator_vestings_cache);
-=======
-        len = vector::length(&operator_vestings_cache);
->>>>>>> bdb4e233
         let i = 0;
         while (i < len) {
             let vesting = *vector::borrow(&operator_vestings_cache, i);
@@ -1262,11 +679,7 @@
         };
 
         // withdraw total vested reward from reward store
-<<<<<<< HEAD
         vip_vault::withdraw(total_vested_reward)
-=======
-        vip_vault::withdraw(operator_addr, total_vested_reward)
->>>>>>> bdb4e233
     }
 
     public(friend) fun zapping_vesting(
@@ -1324,11 +737,7 @@
             );
         };
 
-<<<<<<< HEAD
         vip_vault::withdraw(zapping_amount)
-=======
-        vip_vault::withdraw(account_addr, zapping_amount)
->>>>>>> bdb4e233
     }
 
     public(friend) fun build_user_vesting_claim_infos(
@@ -1352,7 +761,6 @@
         OperatorVestingClaimInfo {start_stage, end_stage}
     }
 
-<<<<<<< HEAD
     //
     // Public Functions
     //
@@ -1643,16 +1051,45 @@
     public fun get_user_unlocked_reward(account_addr: address, bridge_id: u64): u64 acquires ModuleStore {
         let total_unlocked_reward = 0;
         let user_vestings = load_user_vestings_mut(bridge_id, account_addr);
-=======
-    //
-    // View Functions
-    //
+        let iter = table::iter(
+            user_vestings,
+            option::none(),
+            option::none(),
+            1
+        );
+        loop {
+            if (!table::prepare<vector<u8>, UserVesting>(&mut iter)) { break };
+            let (_, user_vesting) = table::next<vector<u8>, UserVesting>(&mut iter);
+            total_unlocked_reward = total_unlocked_reward + (
+                user_vesting.initial_reward - user_vesting.remaining_reward
+            )
+        };
+        total_unlocked_reward
+    }
+
+    #[view]
+    public fun get_user_locked_reward(account_addr: address, bridge_id: u64): u64 acquires ModuleStore {
+        let total_locked_reward = 0;
+        let user_vestings = load_user_vestings_mut(bridge_id, account_addr);
+        let iter = table::iter(
+            user_vestings,
+            option::none(),
+            option::none(),
+            1
+        );
+        loop {
+            if (!table::prepare<vector<u8>, UserVesting>(&mut iter)) { break };
+            let (_, user_vesting) = table::next<vector<u8>, UserVesting>(&mut iter);
+            total_locked_reward = total_locked_reward + user_vesting.remaining_reward;
+        };
+        total_locked_reward
+    }
 
     #[view]
     public fun get_user_last_claimed_stage(
         account_addr: address,
         bridge_id: u64,
-    ): u64 {
+    ): u64 acquires ModuleStore {
         get_last_claimed_stage<UserVesting>(account_addr, bridge_id)
     }
 
@@ -1675,7 +1112,6 @@
             &mut module_store.user_vestings,
             vesting_table_key
         );
->>>>>>> bdb4e233
         let iter = table::iter(
             user_vestings,
             option::none(),
@@ -1684,33 +1120,6 @@
         );
         loop {
             if (!table::prepare<vector<u8>, UserVesting>(&mut iter)) { break };
-<<<<<<< HEAD
-            let (_, user_vesting) = table::next<vector<u8>, UserVesting>(&mut iter);
-            total_unlocked_reward = total_unlocked_reward + (
-                user_vesting.initial_reward - user_vesting.remaining_reward
-            )
-        };
-        total_unlocked_reward
-    }
-
-    #[view]
-    public fun get_user_locked_reward(account_addr: address, bridge_id: u64): u64 acquires ModuleStore {
-        let total_locked_reward = 0;
-        let user_vestings = load_user_vestings_mut(bridge_id, account_addr);
-        let iter = table::iter(
-            user_vestings,
-            option::none(),
-            option::none(),
-            1
-        );
-        loop {
-            if (!table::prepare<vector<u8>, UserVesting>(&mut iter)) { break };
-            let (_, user_vesting) = table::next<vector<u8>, UserVesting>(&mut iter);
-            total_locked_reward = total_locked_reward + user_vesting.remaining_reward;
-        };
-        total_locked_reward
-    }
-=======
 
             let (stage_key, _) = table::next<vector<u8>, UserVesting>(&mut iter);
             vector::push_back(
@@ -1721,72 +1130,6 @@
         claimed_stages
     }
 
-    // <-- OPERATOR ----->
->>>>>>> bdb4e233
-
-    #[view]
-    public fun get_user_last_claimed_stage(
-        account_addr: address,
-        bridge_id: u64,
-<<<<<<< HEAD
-    ): u64 acquires ModuleStore {
-        get_last_claimed_stage<UserVesting>(account_addr, bridge_id)
-=======
-    ): u64 {
-        get_last_claimed_stage<OperatorVesting>(account_addr, bridge_id)
->>>>>>> bdb4e233
-    }
-
-    #[view]
-    public fun get_user_claimed_stages(
-        account_addr: address,
-        bridge_id: u64,
-    ): vector<u64> acquires ModuleStore {
-        let claimed_stages = vector::empty<u64>();
-        let module_store = borrow_global_mut<ModuleStore>(@publisher);
-        let vesting_table_key = get_vesting_table_key(bridge_id, account_addr);
-        assert!(
-            table::contains(
-                &mut module_store.user_vestings,
-                vesting_table_key
-            ),
-            error::not_found(EVESTING_NOT_FOUND)
-        );
-<<<<<<< HEAD
-        let user_vestings = table::borrow_mut(
-=======
-        let operator_vestings = table::borrow_mut(
->>>>>>> bdb4e233
-            &mut module_store.user_vestings,
-            vesting_table_key
-        );
-        let iter = table::iter(
-<<<<<<< HEAD
-            user_vestings,
-=======
-            operator_vestings,
->>>>>>> bdb4e233
-            option::none(),
-            option::none(),
-            1
-        );
-        loop {
-            if (!table::prepare<vector<u8>, UserVesting>(&mut iter)) { break };
-
-<<<<<<< HEAD
-            let (stage_key, _) = table::next<vector<u8>, UserVesting>(&mut iter);
-=======
-            let (key, _) = table::next<vector<u8>, UserVesting>(&mut iter);
->>>>>>> bdb4e233
-            vector::push_back(
-                &mut claimed_stages,
-                table_key::decode_u64(stage_key)
-            );
-        };
-        claimed_stages
-    }
-
-<<<<<<< HEAD
     // <----- OPERATOR ----->
     #[view]
     public fun get_operator_unlocked_reward(
@@ -1893,8 +1236,6 @@
         }
     }
 
-=======
->>>>>>> bdb4e233
     //
     // Tests
     //
@@ -1920,7 +1261,6 @@
     }
 
     #[test_only]
-<<<<<<< HEAD
     public fun init_module_for_test(
         chain: &signer
     ) {
@@ -1963,8 +1303,6 @@
     }
 
     #[test_only]
-=======
->>>>>>> bdb4e233
     public fun initialize_coin(
         account: &signer,
         symbol: string::String,
